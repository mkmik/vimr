--- conflicted
+++ resolved
@@ -13,12 +13,9 @@
 #import "VRWorkspaceController.h"
 #import "VRLog.h"
 #import "VRMainWindowController.h"
-<<<<<<< HEAD
 #import "VRUtils.h"
 #import "VRFileItemManager.h"
-=======
 #import "VRWorkspace.h"
->>>>>>> b6bb146e
 
 
 static NSString *const qVimRHelpUrl = @"http://vimdoc.sourceforge.net/htmldoc/";
@@ -42,10 +39,6 @@
 }
 
 - (IBAction)newTab:(id)sender {
-<<<<<<< HEAD
-=======
-  // when we're here, no window is open yet
->>>>>>> b6bb146e
   [self newDocument:sender];
 }
 
@@ -69,13 +62,7 @@
 #pragma mark NSObject
 - (id)init {
   self = [super init];
-<<<<<<< HEAD
   RETURN_NIL_WHEN_NOT_SELF
-=======
-  if (self == nil) {
-    return nil;
-  }
->>>>>>> b6bb146e
 
   [[TBContext sharedContext] autowireSeed:self];
 
@@ -117,8 +104,6 @@
 - (void)applicationWillFinishLaunching:(NSNotification *)aNotification {
   // this cannot be done with TBCacao
   self.application = aNotification.object;
-<<<<<<< HEAD
-=======
 }
 
 - (NSApplicationTerminateReply)applicationShouldTerminate:(NSApplication *)sender {
@@ -146,15 +131,11 @@
   }
 
   return reply;
->>>>>>> b6bb146e
 }
 
 - (void)applicationWillTerminate:(NSNotification *)notification {
   [self.workspaceController cleanUp];
-<<<<<<< HEAD
   [self.fileItemManager cleanUp];
-=======
->>>>>>> b6bb146e
 }
 
 - (BOOL)applicationShouldOpenUntitledFile:(NSApplication *)sender {
