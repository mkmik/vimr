/**
 * Tae Won Ha - http://taewon.de - @hataewon
 * See LICENSE
 */

import Foundation

class UiRootReducer {

  typealias Pair = StateActionPair<AppState, UuidAction<MainWindow.Action>>

  func reduce(_ pair: Pair) -> Pair {
    var appState = pair.state
    let uuid = pair.action.uuid

    switch pair.action.payload {

    case .becomeKey:
      appState.currentMainWindowUuid = uuid
      appState.mainWindowTemplate = self.mainWindowTemplate(
        from: appState.mainWindowTemplate, new: appState.mainWindows[uuid] ?? appState.mainWindowTemplate
      )

    case .close:
      if appState.currentMainWindowUuid == uuid, let mainWindowToClose = appState.mainWindows[uuid] {
        appState.mainWindowTemplate = self.mainWindowTemplate(from: appState.mainWindowTemplate,
                                                              new: mainWindowToClose)

        appState.currentMainWindowUuid = nil
      }

      appState.mainWindows.removeValue(forKey: uuid)

    default:
      return pair

    }

    return StateActionPair(state: appState, action: pair.action)
  }
<<<<<<< HEAD
  
=======

>>>>>>> 0490b596
  fileprivate func mainWindowTemplate(from old: MainWindow.State, new: MainWindow.State) -> MainWindow.State {
    var result = old

    result.isAllToolsVisible = new.isAllToolsVisible
    result.isToolButtonsVisible = new.isToolButtonsVisible
    result.tools = new.tools
    result.previewTool = new.previewTool
    result.fileBrowserShowHidden = new.fileBrowserShowHidden
    result.htmlPreview = .default

    return result
  }
}<|MERGE_RESOLUTION|>--- conflicted
+++ resolved
@@ -38,11 +38,7 @@
 
     return StateActionPair(state: appState, action: pair.action)
   }
-<<<<<<< HEAD
-  
-=======
 
->>>>>>> 0490b596
   fileprivate func mainWindowTemplate(from old: MainWindow.State, new: MainWindow.State) -> MainWindow.State {
     var result = old
 
