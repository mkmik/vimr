--- conflicted
+++ resolved
@@ -1032,11 +1032,7 @@
 				CLANG_WARN_UNREACHABLE_CODE = YES;
 				CLANG_WARN__DUPLICATE_METHOD_MATCH = YES;
 				COPY_PHASE_STRIP = NO;
-<<<<<<< HEAD
-				CURRENT_PROJECT_VERSION = 258;
-=======
 				CURRENT_PROJECT_VERSION = 259;
->>>>>>> bd9342ce
 				DEBUG_INFORMATION_FORMAT = dwarf;
 				ENABLE_STRICT_OBJC_MSGSEND = YES;
 				ENABLE_TESTABILITY = YES;
@@ -1091,11 +1087,7 @@
 				CLANG_WARN_UNREACHABLE_CODE = YES;
 				CLANG_WARN__DUPLICATE_METHOD_MATCH = YES;
 				COPY_PHASE_STRIP = NO;
-<<<<<<< HEAD
-				CURRENT_PROJECT_VERSION = 258;
-=======
 				CURRENT_PROJECT_VERSION = 259;
->>>>>>> bd9342ce
 				DEBUG_INFORMATION_FORMAT = "dwarf-with-dsym";
 				ENABLE_NS_ASSERTIONS = NO;
 				ENABLE_STRICT_OBJC_MSGSEND = YES;
