<<<<<<< HEAD
# next

* GH-605: Slightly improve scroll performance.
* Migrate one of the few Objective-C parts to Swift (the UI bridge).
* Dependencies updates:
    - ReactiveX/RxSwift@4.1.1
    - sindresorhus/github-markdown-css@2.10.0
    - Quick/Nimble@7.0.3
=======
# 0.20.6-261

* GH-609: Bugfix: HTML preview crashes when reloading.
>>>>>>> 0917d98a

# 0.20.5-259

* GH-597: Bugfix: vim-fugitive sometimes causes crashes.

# 0.20.4-256

* GH-579: Bugfix: In certain cases closing window crashes in fullscreen.
* GH-545: Bugfix: Focus is lost when entering/exiting fullscreen.

# 0.20.3-255

* Bugfix: "Focus Neovim View" does not work.

# 0.20.2-254

* GH-571: Bugfix: Read-only buffers are considered as modified. For example NERDTree buffers won't trigger the "Please save first" dialog anymore.
* GH-387: Show all buffers (the same as `:buffers`) in the buffers list
* GH-553: Bugfix: Do not crash when there's an error in `init.vim`.
* Improve forward- and reverse-search for Markdown previews.
* High Sierra related fixes
    - Do not crash on launch
    - Too narrow entries in the file browser and buffers list.

# 0.20.1-245

* GH-580: Bugfix: Memory leak

# 0.20.0-238

* GH-534: `Cmd-D` for "Discard and Close/Quit" buttons. (thanks @nclark for the PR)
* GH-521: Improve the performance of the file browser, especically for folders like `node_modules` which contains many many files.
* GH-544: Migrate to Swift 4
* GH-528, GH-358: Add rudimentary support for Touch Bar. (thanks @greg for the PR)
* Dependencies updates:
    - neovim/neovim@v0.2.2
    - ReactiveX/RxSwift@4.0.0
    - sindresorhus/github-markdown-css@2.9.0

# 0.19.1-229

* GH-485: Bugfix: When using a dark theme the title is very difficult to read.

# 0.19.0-226

* GH-492: Improve `Control` key handling: e.g. `Ctrl-6` works now. (thanks @nhtzr for the PR)
* GH-482, GH-283 Improve Emoji + CJK + Greek text rendering. (thanks @nhtzr for the PR)
* GH-325: Improve how the window position and size are stored.
* GH-491: Bugfix: Closing the window in full screen mode crashes the app.
* GH-512: Bugfix: Intermittent crashes when closing windows or quitting the app.
* Dependencies updates:
    - ReactiveX/RxSwift@3.6.1
    - sparkle-project/Sparkle@1.18.1
    - sindresorhus/github-markdown-css@2.8.0
    - Quick/Nimble@7.0.1

# 0.18.0-217

* GH-481: Bugfix: Quiting with `:qa!` warns about buffers that are already gone. (thanks @nhtzr for the PR)
* GH-458: Drag & Drop of files onto the main window works. (thanks @nhtzr for the PR)
* GH-487: Hide the mouse cursor when typing. (thanks @nhtzr for the PR)
* GH-315: Enable mapping of `<C-Tab>` and `<C-S-Tab>`. (thanks @nhtzr for the PR)
* GH-368: Send `FocusGained` and `FocusLost` event to neovim backend. (thanks @nhtzr for the PR)

# 0.17.0-213

* GH-436: Use colors from the selected `colorscheme` for tools, e.g. the file browser:
    - Use the `directory` color for folders in the file browser.
    - Use slightly darker version of the `background` color for the window title bar.
    - Add an option to turn off file icons in the file browser and in the buffer list in case the `colorscheme` does not play well with them, cf. GH-479.

# 0.16.2-210

* GH-472: Bugfix: Mouse wheel scrolling in split window sometimes scrolls in the wrong split.

# 0.16.1-208

* GH-472: Bugfix: mouse scrolling an out-of-focus split window scrolls the focused split window.

# 0.16.0-205

* GH-378: Draw curly underline, e.g. when the spelling is incorrect.
* GH-326, GH-460: Add an option to hide or quit VimR when the last window closes. This is for example useful when you want to use VimR as `git difftool` as described below.
* GH-302, GH-421: The `vimr` CLI tool has two new options:
  - `--wait`: When present, the `vimr` CLI tool will exit only after the corresponding VimR window has been closed. This is particularly useful when combined with the `--nvim` option as described below.
  - `--nvim`: When present, all command line arguments except `--dry-run` and `--wait`, see above, will be passed over to the background `nvim` process when launching. This means that you can now use for example the `-d` option to activate the diffmode. To use VimR as `git difftool`, add the following to your `~/.gitconfig`
    ```
    [difftool "vimrdiff"]
      cmd = vimr --wait --nvim -d $LOCAL $REMOTE
    [diff]
      tool = vimrdiff
    ```
  You have to re-install the `vimr` CLI tool in the Preferences window as described in the [wiki](https://github.com/qvacua/vimr/wiki#command-line-tool).
* Reduce the binary size by approx. 8 MB: We compile httpswift/swifter directly into VimR's binary...
* Bonus: The Neovim splash screen shows up!

# 0.15.2-201

* Bugfix: The state of the tools of a new window is not the same as the last active window.
* GH-423: Bugfix: `lcd` and `tcd` does not work correctly when switching tabs.

# 0.15.1-199

* Improved scroll performance.
* GH-450: Bugfix: Crashes when a hidden file gets deleted in the `cwd`.
* GH-395: Bugfix: Massive file system changes in the working directory causes VimR to freeze.
* GH-430: Bugfix: The cursor disappears when using arrow keys in the command mode.
* GH-403, GH-447: `Shift-Tab` works (thanks to @mkhl)
* Dependencies updates:
    - neovim/neovim@1b2acb8d958c1c8e2f382c2de9c98586801fd9fe
    - ReactiveX/RxSwift@3.5.0

# 0.15.0-191

* We now compile `gettext` ourselves and do not use the pre-built version from homebrew: The library from homebrew is built for 10.12 and VimR's deployment target it 10.10. This mismatch produced many warnings during compilation time...
* GH-426: You can now turn off some or all tools, e.g. file browser.
* GH-434: Bugfix: `autochdir` does not work.
* Bugfix: When you hide all tools, the state does not get stored in the user defaults.
* `set mouse=a` when launching the neovim process.
* Dependencies updates:
    - neovim/neovim@v0.2.0
    - ReactiveX/RxSwift@3.4.1

# 0.14.3-185

* GH-440: Bugfix: "User interactive mode for zsh" does not work.

# 0.14.2-184

* GH-438: Bugfix: `:help` does not work.

# 0.14.1-182

* Make app launch time much faster.

# 0.14.0-181

* GH-405: Redesign
    - Redux-like architecture using RxSwift
* GH-383: Add a general web view preview which preserves the scroll position when (automatically) reloading the selected file.
* GH-398: Set the represented icon in the window title bar.
* GH-389: Bugfix: The Files tool does not update when one folder is created.
* GH-374: Bugfix: The tool buttons have a narrow area which does not react to mouse down when the tool is closed.
* Dependencies updates:
    - RxSwift: 3.4.0
    - Sparkle: 1.17
    - github-markdown-css: 2.6.0
    - swifter: 1.3.3
    - Nimble: 6.1.0
    - neovim: neovim/neovim@337299c8082347feecb5e733bed993c6a5933456

# 0.13.1-167

* Make pinch-zooming fast (enough) on Retina-displays.
* Make markdown previewing more robust against non-existing file.
* GH-392: Bugfix: fix a weird scroll issue.
* GH-371: Small scroll performance improvment.

# 0.13.0-164

* GH-339: Add a simple markdown previewer.

# 0.12.6-162

* GH-382: Bugfix: Sometimes the working directory is not set correctly when using the command line tool `vimr`.

# 0.12.5-159

* GH-376: Bugfix: Sometimes the communication between the UI and the Neovim backend breaks.

# 0.12.4-156

* GH-376: Fix a part of the bug. There's still an issue, cf. discussions in GH-376.

# 0.12.3-154

* GH-376: Bugfix: Exiting full-screen sometimes causes crashes.
* Update RxSwift to [3.1.0](https://github.com/ReactiveX/RxSwift/releases/tag/3.1.0)

# 0.12.2-153

* Bugfix: Store preferences correctly.
* GH-292: Improve Open Quickly results
* Update Sparkle to [0.15.1](https://github.com/sparkle-project/Sparkle/releases/tag/1.15.1)

# 0.12.1-151

* Fix memory leak

# 0.12.0-150

* GH-360: Bugfix: a buffer list related bug.
* GH-363: Upgrade to jemalloc 4.4.0 for 10.10 (and 10.11)
* GH-293: More tool, i.e. file browser and buffer list improvements
    - option to show hidden files
    - move tool to top/right/bottom/left
    - add a button for `cd ..`
    - select the currently open file: "Scroll from source" from IntelliJ
* GH-369: Bugfix: set the `cwd` correctly when opening files using the `vimr` command line tool

# 0.11.1-140

* GH-354: Bugfix: a file browser related bug.

# 0.11.0-138

* GH-341: Do not become unresponsive when opening a file with existing swap file via the file browser. (This bug was introduced with GH-299)
* GH-347: Do not become unresponsive when you `wq` the last tab or buffer.
* GH-297: Add a buffer list tool.
* GH-296: Drag & drop tools, currently the file browser and the buffer list, to any side of the window! 😀
* GH-351: Improve file browser updating. It also became better at keeping the expanded states of folders.
* Make `Cmd-V` a bit better
* neovim/neovim@42033bc5bd4bd0f06b33391e12672900bc21b993

# 0.10.2-127

* GH-332: Turn on `paste` option before `Cmd-V`ing (and reset the value)
* GH-333: Set `$LANG` to `utf-8` such that non-ASCII characters are not garbled when copied to the system clipboard.
    - GH-337: With the first version of GH-333, strangely, on 10.12.X `init.vim` did not get read. GH-337 fixes this issue.
* GH-334: `set` `title` and `termguicolors` by default such that airline works without changing `init.vim`.
* GH-276: Draw a different, i.e. thin, cursor in the insert mode.
* GH-299: Add a context menu to the file browser.
* GH-237: Increase mouse scrollwheel sensitivity.
* neovim/neovim@598f5af58b21747ea9d6dc0a7d846cb85ae52824

# 0.10.1-122

* GH-321: `Cmd-V` now works in the terminal mode.
* GH-330: Closing the file browser with `Cmd-1` now focuses the Neovim view.
* GU-308: Set `cwd` to the parent folder of the file when opening a file in a new window 
* Update RxSwift from `3.0.0-rc1` to `3.0.1`
* Update Neovim to neovim/neovim@0213e99aaf6eba303fd459183dd14a4a11cc5b07
    - includes `inccommand`! 😆

# 0.10.0-118

* GH-309: When opening a file via a GUI action, check whether the file is already open.
    - Open in a tab or split: select the tab/split
    - Open in another (GUI) window: let NeoVim handle it.
* GH-239, GH-312: Turn on font smoothing such that the 'Use LCD font smoothing when available' setting from the General system preferences pane is respected.
* GH-270: Make line spacing configurable via the 'Appearances' preferences pane.
* GH-322: Fix crashes related to the file browser.
* Bugfix: The command line tool `vimr` sometimes does not open the files in the frontmost window.

# 0.9.0-112

## First release of VimR with NeoVim backend

* NeoVim rulez! 😆 (neovim/neovim@5bcb7aa8bf75966416f2df5a838e5cb71d439ae7)
* Pinch to zoom in or out
* Simple file browser
* Open quickly a la Xcode
* Ligatures support
* Command line tool<|MERGE_RESOLUTION|>--- conflicted
+++ resolved
@@ -1,4 +1,3 @@
-<<<<<<< HEAD
 # next
 
 * GH-605: Slightly improve scroll performance.
@@ -7,11 +6,10 @@
     - ReactiveX/RxSwift@4.1.1
     - sindresorhus/github-markdown-css@2.10.0
     - Quick/Nimble@7.0.3
-=======
+
 # 0.20.6-261
 
 * GH-609: Bugfix: HTML preview crashes when reloading.
->>>>>>> 0917d98a
 
 # 0.20.5-259
 
