# next

* GH-332: Turn on `paste` option before `Cmd-V`ing (and reset the value)
* GH-333: Set `$LANG` to `utf-8` such that non-ASCII characters are not garbled when copied to the system clipboard.
* GH-334: `set` `title` and `termguicolors` by default such that airline works without changing `init.vim`.
<<<<<<< HEAD
* GH-276: Draw a different, i.e. thin, cursor in the insert mode.
* GH-299: Add a context menu to the file browser.
=======
* GH-237: Increase mouse scrollwheel sensitivity.
>>>>>>> a8a5da52

# 0.10.1-122

* GH-321: `Cmd-V` now works in the terminal mode.
* GH-330: Closing the file browser with `Cmd-1` now focuses the Neovim view.
* GU-308: Set `cwd` to the parent folder of the file when opening a file in a new window 
* Update RxSwift from `3.0.0-rc1` to `3.0.1`
* Update Neovim to neovim/neovim@0213e99aaf6eba303fd459183dd14a4a11cc5b07
    - includes `inccommand`! 😆

# 0.10.0-118

* GH-309: When opening a file via a GUI action, check whether the file is already open.
    - Open in a tab or split: select the tab/split
    - Open in another (GUI) window: let NeoVim handle it.
* GH-239, GH-312: Turn on font smoothing such that the 'Use LCD font smoothing when available' setting from the General system preferences pane is respected.
* GH-270: Make line spacing configurable via the 'Appearances' preferences pane.
* GH-322: Fix crashes related to the file browser.
* Bugfix: The command line tool `vimr` sometimes does not open the files in the frontmost window.

# 0.9.0-112

## First release of VimR with NeoVim backend

* NeoVim rulez! ?? (neovim/neovim@5bcb7aa8bf75966416f2df5a838e5cb71d439ae7)
* Pinch to zoom in or out
* Simple file browser
* Open quickly a la Xcode
* Ligatures support
* Command line tool<|MERGE_RESOLUTION|>--- conflicted
+++ resolved
@@ -3,12 +3,9 @@
 * GH-332: Turn on `paste` option before `Cmd-V`ing (and reset the value)
 * GH-333: Set `$LANG` to `utf-8` such that non-ASCII characters are not garbled when copied to the system clipboard.
 * GH-334: `set` `title` and `termguicolors` by default such that airline works without changing `init.vim`.
-<<<<<<< HEAD
 * GH-276: Draw a different, i.e. thin, cursor in the insert mode.
 * GH-299: Add a context menu to the file browser.
-=======
 * GH-237: Increase mouse scrollwheel sensitivity.
->>>>>>> a8a5da52
 
 # 0.10.1-122
 
