--- conflicted
+++ resolved
@@ -298,11 +298,8 @@
 		1929BA6128BFDD54CA92F46E /* ColorUtils.swift */ = {isa = PBXFileReference; fileEncoding = 4; lastKnownFileType = sourcecode.swift; path = ColorUtils.swift; sourceTree = "<group>"; };
 		1929BA8AC40B901B20F20B71 /* FileUtils.swift */ = {isa = PBXFileReference; fileEncoding = 4; lastKnownFileType = sourcecode.swift; path = FileUtils.swift; sourceTree = "<group>"; };
 		1929BB251F74BEFC82CEEF84 /* PrefPane.swift */ = {isa = PBXFileReference; fileEncoding = 4; lastKnownFileType = sourcecode.swift; path = PrefPane.swift; sourceTree = "<group>"; };
-<<<<<<< HEAD
 		1929BB8BCA48637156F92945 /* PreviewService.swift */ = {isa = PBXFileReference; fileEncoding = 4; lastKnownFileType = sourcecode.swift; path = PreviewService.swift; sourceTree = "<group>"; };
-=======
 		1929BB6CFF4CC0B5E8B00C62 /* DataWrapper.m */ = {isa = PBXFileReference; fileEncoding = 4; lastKnownFileType = sourcecode.c.objc; path = DataWrapper.m; sourceTree = "<group>"; };
->>>>>>> 964dc694
 		1929BBC84557C8351EC6183E /* FileItemIgnorePatternTest.swift */ = {isa = PBXFileReference; fileEncoding = 4; lastKnownFileType = sourcecode.swift; path = FileItemIgnorePatternTest.swift; sourceTree = "<group>"; };
 		1929BC19C1BC19246AFF1621 /* MatcherTests.swift */ = {isa = PBXFileReference; fileEncoding = 4; lastKnownFileType = sourcecode.swift; path = MatcherTests.swift; sourceTree = "<group>"; };
 		1929BDF9EBAF1D9D44399045 /* ScoredFileItem.swift */ = {isa = PBXFileReference; fileEncoding = 4; lastKnownFileType = sourcecode.swift; path = ScoredFileItem.swift; sourceTree = "<group>"; };
