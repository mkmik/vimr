--- conflicted
+++ resolved
@@ -43,29 +43,10 @@
       return
     }
 
-<<<<<<< HEAD
-    let (absDeltaX, absDeltaY) = (abs(deltaX), abs(deltaY))
-
-    // The absolute delta values can get very very big when you use two finger scrolling
-    // on the trackpad: Cap them using heuristic values...
-    let numX = deltaX != 0 ? max(1, min(Int(absDeltaX / scrollLimiterX), maxScrollDeltaX)) : 0
-    let numY = deltaY != 0 ? max(1, min(Int(absDeltaY / scrollLimiterY), maxScrollDeltaY)) : 0
-
-    for i in 0..<max(numX, numY) {
-      if i < numX {
-        self.throttleScrollX(absDelta: absDeltaX, vimInput: vimInputX)
-      }
-
-      if i < numY {
-        self.throttleScrollY(absDelta: absDeltaY, vimInput: vimInputY)
-      }
-    }
-=======
     let (absDeltaX, absDeltaY) = (min(Int(abs(deltaX)), maxScrollDeltaX),
                                   min(Int(abs(deltaY)), maxScrollDeltaY))
     let (horizSign, vertSign) = (deltaX > 0 ? 1 : -1, deltaY > 0 ? 1 : -1)
     self.agent.scrollHorizontal(horizSign * absDeltaX, vertical: vertSign * absDeltaY)
->>>>>>> 7104739b
   }
 
   override public func magnify(with event: NSEvent) {
@@ -197,42 +178,6 @@
   }
 }
 
-<<<<<<< HEAD
-  fileprivate func throttleScrollX(absDelta absDeltaX: CGFloat, vimInput: String) {
-    if absDeltaX == 0 {
-      self.scrollGuardCounterX = scrollGuardYield - 1
-    } else if absDeltaX <= 2 {
-      // Poor man's throttle for scroll value = 1 or 2
-      if self.scrollGuardCounterX % scrollGuardYield == 0 {
-        self.agent.vimInput(vimInput)
-        self.scrollGuardCounterX = 1
-      } else {
-        self.scrollGuardCounterX += 1
-      }
-    } else {
-      self.agent.vimInput(vimInput)
-    }
-  }
-
-  fileprivate func throttleScrollY(absDelta absDeltaY: CGFloat, vimInput: String) {
-    if absDeltaY == 0 {
-      self.scrollGuardCounterY = scrollGuardYield - 1
-    } else if absDeltaY <= 2 {
-      // Poor man's throttle for scroll value = 1 or 2
-      if self.scrollGuardCounterY % scrollGuardYield == 0 {
-        self.agent.vimInput(vimInput)
-        self.scrollGuardCounterY = 1
-      } else {
-        self.scrollGuardCounterY += 1
-      }
-    } else {
-      self.agent.vimInput(vimInput)
-    }
-  }
-}
-
-=======
->>>>>>> 7104739b
 fileprivate let maxScrollDeltaX = 30
 fileprivate let maxScrollDeltaY = 30
 fileprivate let scrollLimiterX = CGFloat(20)
