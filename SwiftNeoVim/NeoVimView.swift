--- conflicted
+++ resolved
@@ -148,12 +148,8 @@
 
   let logger = FileLogger(as: NeoVimView.self, with: URL(fileURLWithPath: "/tmp/nvv.log"))
   let bridgeLogger = FileLogger(as: NeoVimView.self,
-<<<<<<< HEAD
-                                with: URL(fileURLWithPath: "/tmp/nvv-bridge.log"))
-=======
                                 with: URL(fileURLWithPath: "/tmp/nvv-bridge.log"),
                                 shouldLogDebug: false)
->>>>>>> 7104739b
   let agent: NeoVimAgent
   let grid = Grid()
 
